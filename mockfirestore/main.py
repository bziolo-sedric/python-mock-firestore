import operator
import random
import string
from datetime import datetime as dt
from collections import OrderedDict
from copy import deepcopy
from functools import reduce
from itertools import islice
from typing import (Dict, Any, List, Tuple, TypeVar, Sequence, Callable, Optional,
                    Iterator, Iterable)
import warnings

T = TypeVar('T')
KeyValuePair = Tuple[str, Dict[str, Any]]
Document = Dict[str, Any]
Collection = Dict[str, Document]
Store = Dict[str, Collection]

# by analogy with
# https://github.com/mongomock/mongomock/blob/develop/mongomock/__init__.py
# try to import gcloud exceptions
# and if gcloud is not installed, define our own
try:
    from google.cloud.exceptions import ClientError, Conflict, AlreadyExists
except ImportError:
    class ClientError(Exception):
        code = None

        def __init__(self, message, *args):
            self.message = message
            super().__init__(message, *args)

        def __str__(self):
            return "{} {}".format(self.code, self.message)

    class Conflict(ClientError):
        code = 409

    class AlreadyExists(Conflict):
        pass


class Timestamp:
    """
    Imitates some properties of `google.protobuf.timestamp_pb2.Timestamp`
    """

    def __init__(self, timestamp: float):
        self._timestamp = timestamp

    @classmethod
    def from_now(cls):
        timestamp = dt.now().timestamp()
        return cls(timestamp)

    @property
    def seconds(self):
        return str(self._timestamp).split('.')[0]

    @property
    def nanos(self):
        return str(self._timestamp).split('.')[1]


class DocumentSnapshot:
    def __init__(self, reference: 'DocumentReference', data: Document) -> None:
        self.reference = reference
        self._doc = deepcopy(data)

    @property
    def exists(self) -> bool:
        return self._doc != {}

    def to_dict(self) -> Document:
        return self._doc

    @property
    def create_time(self) -> Timestamp:
        timestamp = Timestamp.from_now()
        return timestamp


class DocumentReference:
    def __init__(self, data: Store, path: List[str],
                 parent: 'CollectionReference') -> None:
        self._data = data
        self._path = path
        self.parent = parent

    @property
    def id(self):
        return self._path[-1]

    def get(self) -> DocumentSnapshot:
        return DocumentSnapshot(self, get_by_path(self._data, self._path))

    def delete(self):
        delete_by_path(self._data, self._path)

    def set(self, data: Dict, merge=False):
        if merge:
            self.update(data)
        else:
            set_by_path(self._data, self._path, data)

    def update(self, data: Dict[str, Any]):
        get_by_path(self._data, self._path).update(data)

    def collection(self, name) -> 'CollectionReference':
        document = get_by_path(self._data, self._path)
        new_path = self._path + [name]
        if name not in document:
            set_by_path(self._data, new_path, {})
        return CollectionReference(self._data, new_path, parent=self)


class Query:
    def __init__(self, parent: 'CollectionReference', projection=None,
                 field_filters=(), orders=(), limit=None, offset=None,
                 start_at=None, end_at=None, all_descendants=False) -> None:
        self.parent = parent
        self.projection = projection
        self._field_filters = []
        self.orders = list(orders)
        self._limit = limit
        self.offset = offset
        self.start_at = start_at
        self.end_at = end_at
        self.all_descendants = all_descendants

        if field_filters:
            for field_filter in field_filters:
                self._add_field_filter(*field_filter)

    @property
    def _data(self) -> OrderedDict:
        data = get_by_path(self.parent._data, self.parent._path)
        if not isinstance(data, OrderedDict):
            data = OrderedDict(sorted(data.items(), key=lambda t: t[0]))

        for field, compare, value in self._field_filters:
            data = OrderedDict((k, v) for k, v in data.items() if compare(v[field], value))

        if self.orders:
            for key, direction in self.orders:
                sorted_items = sorted(data.items(),
                                      key=lambda doc: doc[1][key],
                                      reverse=direction == 'DESCENDING')
                data = OrderedDict(sorted_items)

        if self._limit:
            limited = islice(data.items(), self._limit)
            data = OrderedDict(limited)

        return data

    def stream(self) -> Iterator[DocumentSnapshot]:
        doc_refs = self.parent.list_documents()
        return (DocumentSnapshot(doc_ref, doc) for doc_ref, doc
                in zip(doc_refs, self._data.values()))

    def get(self) -> Iterator[DocumentSnapshot]:
        warnings.warn('Query.get is deprecated, please use Query.stream',
                      category=DeprecationWarning)
        return self.stream()

    def _add_field_filter(self, field: str, op: str, value: Any):
        compare = self._compare_func(op)
        self._field_filters.append((field, compare, value))

    def where(self, field: str, op: str, value: Any) -> 'Query':
        self._add_field_filter(field, op, value)
        return self

    def order_by(self, key: str, direction: Optional[str] = 'ASCENDING') -> 'Query':
        self.orders.append((key, direction))
        return self

    def limit(self, limit_amount: int) -> 'Query':
        self._limit = limit_amount
        return self

    def _compare_func(self, op: str) -> Callable[[T, T], bool]:
        if op == '==':
            return lambda x, y: x == y
        elif op == '<':
            return lambda x, y: x < y
        elif op == '<=':
            return lambda x, y: x <= y
        elif op == '>':
            return lambda x, y: x > y
        elif op == '>=':
            return lambda x, y: x >= y


class CollectionReference:
    def __init__(self, data: Store, path: List[str],
                 parent: Optional[DocumentReference] = None) -> None:
        self._data = data
        self._path = path
        self.parent = parent

    def document(self, name: Optional[str] = None) -> DocumentReference:
        collection = get_by_path(self._data, self._path)
        if name is None:
            name = generate_random_string()
        new_path = self._path + [name]
        if name not in collection:
            set_by_path(self._data, new_path, {})
        return DocumentReference(self._data, new_path, parent=self)

<<<<<<< HEAD
    def get(self) -> Iterable[DocumentSnapshot]:
        warnings.warn('Collection.get is deprecated, please use Collection.stream',
                      category=DeprecationWarning)
        return self.stream()
=======
    def add(self, document_data: Dict, document_id: str = None) \
            -> Tuple[Timestamp, DocumentReference]:
        if document_id is None:
            document_id = document_data.get('id', generate_random_string())
        collection = get_by_path(self._data, self._path)
        new_path = self._path + [document_id]
        if document_id in collection:
            raise AlreadyExists('Document already exists: {}'.format(new_path))
        doc_ref = DocumentReference(self._data, new_path)
        doc_ref.set(document_data)
        timestamp = Timestamp.from_now()
        return timestamp, doc_ref

    def get(self) -> Iterator[DocumentSnapshot]:
        collection = get_by_path(self._data, self._path)
        return Query(collection).get()
>>>>>>> a23cb113

    def where(self, field: str, op: str, value: Any) -> Query:
        query = Query(self, field_filters=[(field, op, value)])
        return query

    def order_by(self, key: str, direction: Optional[str] = None) -> Query:
        query = Query(self, orders=[(key, direction)])
        return query

    def limit(self, limit_amount: int) -> Query:
        query = Query(self, limit=limit_amount)
        return query

    def list_documents(self, page_size: Optional[int] = None) -> Sequence[DocumentReference]:
        docs = []
        for key in get_by_path(self._data, self._path):
            docs.append(self.document(key))
        return docs

    def stream(self, transaction=None) -> Iterable[DocumentSnapshot]:
        for key in sorted(get_by_path(self._data, self._path)):
            doc_snapshot = self.document(key).get()
            yield doc_snapshot


class MockFirestore:

    def __init__(self) -> None:
        self._data = {}

    def collection(self, name: str) -> CollectionReference:
        if name not in self._data:
            self._data[name] = {}
        return CollectionReference(self._data, [name])

    def reset(self):
        self._data = {}


def get_by_path(data: Dict[str, T], path: Sequence[str]) -> T:
    """Access a nested object in root by item sequence."""
    return reduce(operator.getitem, path, data)


def set_by_path(data: Dict[str, T], path: Sequence[str], value: T):
    """Set a value in a nested object in root by item sequence."""
    get_by_path(data, path[:-1])[path[-1]] = value


def delete_by_path(data: Dict[str, T], path: Sequence[str]):
    """Delete a value in a nested object in root by item sequence."""
    del get_by_path(data, path[:-1])[path[-1]]


def generate_random_string():
    return ''.join(random.choice(string.ascii_letters + string.digits) for _ in range(20))<|MERGE_RESOLUTION|>--- conflicted
+++ resolved
@@ -209,12 +209,11 @@
             set_by_path(self._data, new_path, {})
         return DocumentReference(self._data, new_path, parent=self)
 
-<<<<<<< HEAD
     def get(self) -> Iterable[DocumentSnapshot]:
         warnings.warn('Collection.get is deprecated, please use Collection.stream',
                       category=DeprecationWarning)
         return self.stream()
-=======
+
     def add(self, document_data: Dict, document_id: str = None) \
             -> Tuple[Timestamp, DocumentReference]:
         if document_id is None:
@@ -223,15 +222,10 @@
         new_path = self._path + [document_id]
         if document_id in collection:
             raise AlreadyExists('Document already exists: {}'.format(new_path))
-        doc_ref = DocumentReference(self._data, new_path)
+        doc_ref = DocumentReference(self._data, new_path, parent=self)
         doc_ref.set(document_data)
         timestamp = Timestamp.from_now()
         return timestamp, doc_ref
-
-    def get(self) -> Iterator[DocumentSnapshot]:
-        collection = get_by_path(self._data, self._path)
-        return Query(collection).get()
->>>>>>> a23cb113
 
     def where(self, field: str, op: str, value: Any) -> Query:
         query = Query(self, field_filters=[(field, op, value)])
